<html>

<head>
    <meta name="viewport" content="width=device-width, initial-scale=1.0, height=device-height">
    <title>Danish Hakim - @dnshzel</title>
    <link rel="stylesheet" type="text/css" href="style.css">
    <link href="fonts/font-styles.css" rel="stylesheet">
    <link href="fonts/font-Poppins.css" rel="stylesheet">
    <link href="fonts/font-OpenSans.css" rel="stylesheet">
    <link href="https://fonts.googleapis.com/icon?family=Material+Icons" rel="stylesheet">
</head>

<!-- start of body tag -->

<body>
    <!-- start of container -->
    <div class="container">
        <div class="containerTitle">
            <h5 class="title">My Social Links</h5>
        </div>
        <!-- start of panel 1 -->
        <div class="profilePanel" onclick="location.href='https://www.instagram.com/dnshzel';">
            <div class="instagramHeader">
                <img class="instagramLogo" height="40px" src="img/instagram.png">
            </div>
            <div class="profileWidget"><img class="profileImg" height="100px" width="100px" src="img/insta_profile.jpg">
                <div class="profileInfomation">
                    <h6 class="profileName">Danish Hakim</h6>
                    <h6 id="profileLoc">@dnshzel</h6>
                    <p id="profileStatus" class="subtitle1">achieving what others can't do <br> insyaAllah your software engineer <br>sagacious 34' / luminuex 39'
                    </p>
                    <!-- start of social buttons -->
                    <div class="socialButtons">
                        <h6 style="margin:0" id="numberTitle">12</h6>
                        <p id="numberSubtitle">posts</p>
<<<<<<< HEAD
                        <h6 id="numberTitle">534</h6>
                        <p id="numberSubtitle">followers</p>
                        <h6 id="numberTitle">582</h6>
=======
                        <h6 id="numberTitle">510</h6>
                        <p id="numberSubtitle">followers</p>
                        <h6 id="numberTitle">546</h6>
>>>>>>> ea60230a
                        <p id="numberSubtitle">following</p>
                    </div>
                    <!-- end of social buttons-->
                </div>
            </div>
        </div>
        <!-- end of panel 1-->
        <!-- start of panel 2 -->
        <div class="profilePanel" onclick="location.href='https://www.twitter.com/dnshzel';">
            <div class="instagramHeader" id="twitter">
                <img class="instagramLogo" id="twitter" height="30px" src="img/twitter.png">
            </div>
            <div class="profileWidget"><img class="profileImg" height="100px" width="100px" src="img/twitter_profile.jpg">
                <div class="profileInfomation">
                    <h6 class="profileName">keqing</h6>
                    <h6 id="profileLoc">@dnshzel</h6>
                    <p id="profileStatus" class="subtitle1">I tried to be strong at time i don't feel like it</p>
                    <!-- start of social buttons -->
                    <div class="socialButtons">
<<<<<<< HEAD
                        <h6 style="margin:0" id="numberTitle">576</h6>
                        <p id="numberSubtitle">tweets</p>
                        <h6 id="numberTitle">96</h6>
=======
                        <h6 style="margin:0" id="numberTitle">568</h6>
                        <p id="numberSubtitle">tweets</p>
                        <h6 id="numberTitle">101</h6>
>>>>>>> ea60230a
                        <p id="numberSubtitle">following</p>
                        <h6 id="numberTitle">55</h6>
                        <p id="numberSubtitle">followers</p>
                    </div>
                    <!-- end of social buttons-->
                </div>
            </div>
        </div>
        <!-- end of panel 2-->
        <!-- start of panel 3 -->
        <div class="linkButton" onclick="location.href='https://ngl.link/dnshzel' ; ">
            <span class="material-icons">message</span>
            <h6 class="buttonText ">Send an ngl.link message</h6>
        </div>
        <!-- end of panel 3 -->
        <!-- start of panel 4 -->
        <div class=" linkButton " onclick="location.href='https://www.linkedin.com/in/mohammad-danish-hakim-bin-mohd-nasir-762ab4210/' ; ">
            <svg xmlns="http://www.w3.org/2000/svg" width="24" height="24" viewBox="0 0 24 24"><path d="M19 0h-14c-2.761 0-5 2.239-5 5v14c0 2.761 2.239 5 5 5h14c2.762 0 5-2.239 5-5v-14c0-2.761-2.238-5-5-5zm-11 19h-3v-11h3v11zm-1.5-12.268c-.966 0-1.75-.79-1.75-1.764s.784-1.764 1.75-1.764 1.75.79 1.75 1.764-.783 1.764-1.75 1.764zm13.5 12.268h-3v-5.604c0-3.368-4-3.113-4 0v5.604h-3v-11h3v1.765c1.396-2.586 7-2.777 7 2.476v6.759z"/></svg>
            <h6 class="buttonText ">LinkedIn</h6>
        </div>
        <!-- end of panel 4 -->
        <!-- start of panel 5 -->
        <div class=" linkButton " onclick="location.href='https://jerit3787.github.io' ; ">
            <span class="material-icons">contact_page</span>
            <h6 class="buttonText ">Portfolio</h6>
        </div>
        <!-- end of panel 5 -->
        <!-- start of panel 6 -->
        <div class="linkButton" onclick="location.href='https://jerit3787.github.io/projects' ; ">
            <span class="material-icons">switch_account</span>
            <h6 class="buttonText ">My projects</h6>
        </div>
        <!-- end of panel 6 -->
    </div>
    <!-- end of container -->
</body>
<!-- end of body tag -->

</html>
<!-- end of html tag --><|MERGE_RESOLUTION|>--- conflicted
+++ resolved
@@ -33,15 +33,9 @@
                     <div class="socialButtons">
                         <h6 style="margin:0" id="numberTitle">12</h6>
                         <p id="numberSubtitle">posts</p>
-<<<<<<< HEAD
                         <h6 id="numberTitle">534</h6>
                         <p id="numberSubtitle">followers</p>
                         <h6 id="numberTitle">582</h6>
-=======
-                        <h6 id="numberTitle">510</h6>
-                        <p id="numberSubtitle">followers</p>
-                        <h6 id="numberTitle">546</h6>
->>>>>>> ea60230a
                         <p id="numberSubtitle">following</p>
                     </div>
                     <!-- end of social buttons-->
@@ -61,15 +55,9 @@
                     <p id="profileStatus" class="subtitle1">I tried to be strong at time i don't feel like it</p>
                     <!-- start of social buttons -->
                     <div class="socialButtons">
-<<<<<<< HEAD
                         <h6 style="margin:0" id="numberTitle">576</h6>
                         <p id="numberSubtitle">tweets</p>
                         <h6 id="numberTitle">96</h6>
-=======
-                        <h6 style="margin:0" id="numberTitle">568</h6>
-                        <p id="numberSubtitle">tweets</p>
-                        <h6 id="numberTitle">101</h6>
->>>>>>> ea60230a
                         <p id="numberSubtitle">following</p>
                         <h6 id="numberTitle">55</h6>
                         <p id="numberSubtitle">followers</p>
